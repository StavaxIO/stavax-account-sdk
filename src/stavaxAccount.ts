--- conflicted
+++ resolved
@@ -1,7 +1,3 @@
-<<<<<<< HEAD
-import {walletConnect}                                                                                                          from '@wagmi/connectors';
-=======
->>>>>>> d7c8242e
 import {
     type Config,
     connect,
